import argparse

import torch.distributed as dist
import torch.nn.functional as F
import torch.optim as optim
import torch.optim.lr_scheduler as lr_scheduler
import torch.utils.data
from torch.utils.tensorboard import SummaryWriter

import test  # import test.py to get mAP after each epoch
from models.yolo import Model
from utils import google_utils
from utils.datasets import *
from utils.utils import *

mixed_precision = True
try:  # Mixed precision training https://github.com/NVIDIA/apex
    from apex import amp
except:
    print('Apex recommended for faster mixed precision training: https://github.com/NVIDIA/apex')
    mixed_precision = False  # not installed


# Hyperparameters
hyp = {'optimizer': 'SGD', # ['adam', 'SGD', None] if none, default is SGD
       'lr0': 0.01,  # initial learning rate (SGD=1E-2, Adam=1E-3)
       'momentum': 0.937,  # SGD momentum/Adam beta1
       'weight_decay': 5e-4,  # optimizer weight decay
       'giou': 0.05,  # giou loss gain
       'cls': 0.58,  # cls loss gain
       'cls_pw': 1.0,  # cls BCELoss positive_weight
       'obj': 1.0,  # obj loss gain (*=img_size/320 if img_size != 320)
       'obj_pw': 1.0,  # obj BCELoss positive_weight
       'iou_t': 0.20,  # iou training threshold
       'anchor_t': 4.0,  # anchor-multiple threshold
       'fl_gamma': 0.0,  # focal loss gamma (efficientDet default is gamma=1.5)
       'hsv_h': 0.014,  # image HSV-Hue augmentation (fraction)
       'hsv_s': 0.68,  # image HSV-Saturation augmentation (fraction)
       'hsv_v': 0.36,  # image HSV-Value augmentation (fraction)
       'degrees': 0.0,  # image rotation (+/- deg)
       'translate': 0.0,  # image translation (+/- fraction)
       'scale': 0.5,  # image scale (+/- gain)
       'shear': 0.0}  # image shear (+/- deg)


def train(hyp):
    log_dir = tb_writer.log_dir  # run directory
    wdir = str(Path(log_dir) / 'weights') + os.sep  # weights directory

    os.makedirs(wdir, exist_ok=True)
    last = wdir + 'last.pt'
    best = wdir + 'best.pt'
    results_file = log_dir + os.sep + 'results.txt'

    epochs = opt.epochs  # 300
    batch_size = opt.batch_size  # 64
    weights = opt.weights  # initial training weights

    # Configure
    init_seeds(1)
    with open(opt.data) as f:
        data_dict = yaml.load(f, Loader=yaml.FullLoader)  # model dict
    train_path = data_dict['train']
    test_path = data_dict['val']
    nc = 1 if opt.single_cls else int(data_dict['nc'])  # number of classes

    # Remove previous results
    for f in glob.glob('*_batch*.jpg') + glob.glob(results_file):
        os.remove(f)

    # Create model
    model = Model(opt.cfg, nc=data_dict['nc']).to(device)

    # Image sizes
    gs = int(max(model.stride))  # grid size (max stride)
    imgsz, imgsz_test = [check_img_size(x, gs) for x in opt.img_size]  # verify imgsz are gs-multiples

    # Optimizer
    nbs = 64  # nominal batch size
    accumulate = max(round(nbs / batch_size), 1)  # accumulate loss before optimizing
    hyp['weight_decay'] *= batch_size * accumulate / nbs  # scale weight_decay
    pg0, pg1, pg2 = [], [], []  # optimizer parameter groups
    for k, v in model.named_parameters():
        if v.requires_grad:
            if '.bias' in k:
                pg2.append(v)  # biases
            elif '.weight' in k and '.bn' not in k:
                pg1.append(v)  # apply weight decay
            else:
                pg0.append(v)  # all else

    if hyp['optimizer'] == 'adam':  # https://pytorch.org/docs/stable/_modules/torch/optim/lr_scheduler.html#OneCycleLR
        optimizer = optim.Adam(pg0, lr=hyp['lr0'], betas=(hyp['momentum'], 0.999)) # adjust beta1 to momentum
    else:
        optimizer = optim.SGD(pg0, lr=hyp['lr0'], momentum=hyp['momentum'], nesterov=True)

    optimizer.add_param_group({'params': pg1, 'weight_decay': hyp['weight_decay']})  # add pg1 with weight_decay
    optimizer.add_param_group({'params': pg2})  # add pg2 (biases)
    print('Optimizer groups: %g .bias, %g conv.weight, %g other' % (len(pg2), len(pg1), len(pg0)))
    del pg0, pg1, pg2

    # Scheduler https://arxiv.org/pdf/1812.01187.pdf
    lf = lambda x: (((1 + math.cos(x * math.pi / epochs)) / 2) ** 1.0) * 0.9 + 0.1  # cosine
    scheduler = lr_scheduler.LambdaLR(optimizer, lr_lambda=lf)
    # plot_lr_scheduler(optimizer, scheduler, epochs)

    # Load Model
    google_utils.attempt_download(weights)
    start_epoch, best_fitness = 0, 0.0
    if weights.endswith('.pt'):  # pytorch format
        ckpt = torch.load(weights, map_location=device)  # load checkpoint

        # load model
        try:
            ckpt['model'] = {k: v for k, v in ckpt['model'].float().state_dict().items()
                             if model.state_dict()[k].shape == v.shape}  # to FP32, filter
            model.load_state_dict(ckpt['model'], strict=False)
        except KeyError as e:
            s = "%s is not compatible with %s. This may be due to model differences or %s may be out of date. " \
                "Please delete or update %s and try again, or use --weights '' to train from scratch." \
                % (opt.weights, opt.cfg, opt.weights, opt.weights)
            raise KeyError(s) from e

        # load optimizer
        if ckpt['optimizer'] is not None:
            optimizer.load_state_dict(ckpt['optimizer'])
            best_fitness = ckpt['best_fitness']

        # load results
        if ckpt.get('training_results') is not None:
            with open(results_file, 'w') as file:
                file.write(ckpt['training_results'])  # write results.txt

        # epochs
        start_epoch = ckpt['epoch'] + 1
        if epochs < start_epoch:
            print('%s has been trained for %g epochs. Fine-tuning for %g additional epochs.' %
                  (opt.weights, ckpt['epoch'], epochs))
            epochs += ckpt['epoch']  # finetune additional epochs

        del ckpt

    # Mixed precision training https://github.com/NVIDIA/apex
    if mixed_precision:
        model, optimizer = amp.initialize(model, optimizer, opt_level='O1', verbosity=0)

<<<<<<< HEAD

    scheduler.last_epoch = start_epoch - 1  # do not move
    # https://discuss.pytorch.org/t/a-problem-occured-when-resuming-an-optimizer/28822
    plot_lr_scheduler(optimizer, scheduler, epochs, save_dir=log_dir)

    # Initialize distributed training
=======
    # Distributed training
>>>>>>> 16f68344
    if device.type != 'cpu' and torch.cuda.device_count() > 1 and torch.distributed.is_available():
        dist.init_process_group(backend='nccl',  # distributed backend
                                init_method='tcp://127.0.0.1:9999',  # init method
                                world_size=1,  # number of nodes
                                rank=0)  # node rank
        model = torch.nn.parallel.DistributedDataParallel(model)
        # pip install torch==1.4.0+cu100 torchvision==0.5.0+cu100 -f https://download.pytorch.org/whl/torch_stable.html

    # Trainloader
    dataloader, dataset = create_dataloader(train_path, imgsz, batch_size, gs, opt,
                                            hyp=hyp, augment=True, cache=opt.cache_images, rect=opt.rect)
    mlc = np.concatenate(dataset.labels, 0)[:, 0].max()  # max label class
    assert mlc < nc, 'Label class %g exceeds nc=%g in %s. Correct your labels or your model.' % (mlc, nc, opt.cfg)

    # Testloader
    testloader = create_dataloader(test_path, imgsz_test, batch_size, gs, opt,
                                   hyp=hyp, augment=False, cache=opt.cache_images, rect=True)[0]

    # Model parameters
    hyp['cls'] *= nc / 80.  # scale coco-tuned hyp['cls'] to current dataset
    model.nc = nc  # attach number of classes to model
    model.hyp = hyp  # attach hyperparameters to model
    model.gr = 1.0  # giou loss ratio (obj_loss = 1.0 or giou)
    model.class_weights = labels_to_class_weights(dataset.labels, nc).to(device)  # attach class weights
    model.names = data_dict['names']

    # Save run settings
    with open(Path(log_dir) / 'hyp.yaml', 'w') as f:
        yaml.dump(hyp, f, sort_keys=False)
    with open(Path(log_dir) / 'opt.yaml', 'w') as f:
        yaml.dump(vars(opt), f, sort_keys=False)
    
    # Class frequency
    labels = np.concatenate(dataset.labels, 0)
    c = torch.tensor(labels[:, 0])  # classes
    # cf = torch.bincount(c.long(), minlength=nc) + 1.
    # model._initialize_biases(cf.to(device))
    plot_labels(labels, save_dir=log_dir)
    if tb_writer:
        tb_writer.add_histogram('classes', c, 0)

    # Check anchors
    if not opt.noautoanchor:
        check_anchors(dataset, model=model, thr=hyp['anchor_t'], imgsz=imgsz)

    # Exponential moving average
    ema = torch_utils.ModelEMA(model)

    # Start training
    t0 = time.time()
    nb = len(dataloader)  # number of batches
    nw = max(3 * nb, 1e3)  # number of warmup iterations, max(3 epochs, 1k iterations)
    maps = np.zeros(nc)  # mAP per class
    results = (0, 0, 0, 0, 0, 0, 0)  # 'P', 'R', 'mAP', 'F1', 'val GIoU', 'val Objectness', 'val Classification'
    scheduler.last_epoch = start_epoch - 1  # do not move
    print('Image sizes %g train, %g test' % (imgsz, imgsz_test))
    print('Using %g dataloader workers' % dataloader.num_workers)
    print('Starting training for %g epochs...' % epochs)
    # torch.autograd.set_detect_anomaly(True)
    for epoch in range(start_epoch, epochs):  # epoch ------------------------------------------------------------------
        model.train()

        # Update image weights (optional)
        if dataset.image_weights:
            w = model.class_weights.cpu().numpy() * (1 - maps) ** 2  # class weights
            image_weights = labels_to_image_weights(dataset.labels, nc=nc, class_weights=w)
            dataset.indices = random.choices(range(dataset.n), weights=image_weights, k=dataset.n)  # rand weighted idx

        # Update mosaic border
        # b = int(random.uniform(0.25 * imgsz, 0.75 * imgsz + gs) // gs * gs)
        # dataset.mosaic_border = [b - imgsz, -b]  # height, width borders

        mloss = torch.zeros(4, device=device)  # mean losses
        print(('\n' + '%10s' * 8) % ('Epoch', 'gpu_mem', 'GIoU', 'obj', 'cls', 'total', 'targets', 'img_size'))
        pbar = tqdm(enumerate(dataloader), total=nb)  # progress bar
        for i, (imgs, targets, paths, _) in pbar:  # batch -------------------------------------------------------------
            ni = i + nb * epoch  # number integrated batches (since train start)
            imgs = imgs.to(device).float() / 255.0  # uint8 to float32, 0 - 255 to 0.0 - 1.0

            # Warmup
            if ni <= nw:
                xi = [0, nw]  # x interp
                # model.gr = np.interp(ni, xi, [0.0, 1.0])  # giou loss ratio (obj_loss = 1.0 or giou)
                accumulate = max(1, np.interp(ni, xi, [1, nbs / batch_size]).round())
                for j, x in enumerate(optimizer.param_groups):
                    # bias lr falls from 0.1 to lr0, all other lrs rise from 0.0 to lr0
                    x['lr'] = np.interp(ni, xi, [0.1 if j == 2 else 0.0, x['initial_lr'] * lf(epoch)])
                    if 'momentum' in x:
                        x['momentum'] = np.interp(ni, xi, [0.9, hyp['momentum']])

            # Multi-scale
            if opt.multi_scale:
                sz = random.randrange(imgsz * 0.5, imgsz * 1.5 + gs) // gs * gs  # size
                sf = sz / max(imgs.shape[2:])  # scale factor
                if sf != 1:
                    ns = [math.ceil(x * sf / gs) * gs for x in imgs.shape[2:]]  # new shape (stretched to gs-multiple)
                    imgs = F.interpolate(imgs, size=ns, mode='bilinear', align_corners=False)

            # Forward
            pred = model(imgs)

            # Loss
            loss, loss_items = compute_loss(pred, targets.to(device), model)
            if not torch.isfinite(loss):
                print('WARNING: non-finite loss, ending training ', loss_items)
                return results

            # Backward
            if mixed_precision:
                with amp.scale_loss(loss, optimizer) as scaled_loss:
                    scaled_loss.backward()
            else:
                loss.backward()

            # Optimize
            if ni % accumulate == 0:
                optimizer.step()
                optimizer.zero_grad()
                ema.update(model)

            # Print
            mloss = (mloss * i + loss_items) / (i + 1)  # update mean losses
            mem = '%.3gG' % (torch.cuda.memory_cached() / 1E9 if torch.cuda.is_available() else 0)  # (GB)
            s = ('%10s' * 2 + '%10.4g' * 6) % (
                '%g/%g' % (epoch, epochs - 1), mem, *mloss, targets.shape[0], imgs.shape[-1])
            pbar.set_description(s)

            # Plot
            if ni < 3:
                f = str(Path(log_dir) / ('train_batch%g.jpg' % ni))  # filename
                result = plot_images(images=imgs, targets=targets, paths=paths, fname=f)
                if tb_writer and result is not None:
                    tb_writer.add_image(f, result, dataformats='HWC', global_step=epoch)
                    # tb_writer.add_graph(model, imgs)  # add model to tensorboard

            # end batch ------------------------------------------------------------------------------------------------

        # Scheduler
        scheduler.step()

        # mAP
        ema.update_attr(model)
        final_epoch = epoch + 1 == epochs
        if not opt.notest or final_epoch:  # Calculate mAP
            results, maps, times = test.test(opt.data,
                                             batch_size=batch_size,
                                             imgsz=imgsz_test,
                                             save_json=final_epoch and opt.data.endswith(os.sep + 'coco.yaml'),
                                             model=ema.ema,
                                             single_cls=opt.single_cls,
                                             dataloader=testloader,
                                             save_dir=log_dir)

        # Write
        with open(results_file, 'a') as f:
            f.write(s + '%10.4g' * 7 % results + '\n')  # P, R, mAP, F1, test_losses=(GIoU, obj, cls)
        if len(opt.name) and opt.bucket:
            os.system('gsutil cp results.txt gs://%s/results/results%s.txt' % (opt.bucket, opt.name))

        # Tensorboard
        if tb_writer:
            tags = ['train/giou_loss', 'train/obj_loss', 'train/cls_loss',
                    'metrics/precision', 'metrics/recall', 'metrics/mAP_0.5', 'metrics/F1',
                    'val/giou_loss', 'val/obj_loss', 'val/cls_loss']
            for x, tag in zip(list(mloss[:-1]) + list(results), tags):
                tb_writer.add_scalar(tag, x, epoch)

        # Update best mAP
        fi = fitness(np.array(results).reshape(1, -1))  # fitness_i = weighted combination of [P, R, mAP, F1]
        if fi > best_fitness:
            best_fitness = fi

        # Save model
        save = (not opt.nosave) or (final_epoch and not opt.evolve)
        if save:
            with open(results_file, 'r') as f:  # create checkpoint
                ckpt = {'epoch': epoch,
                        'best_fitness': best_fitness,
                        'training_results': f.read(),
                        'model': ema.ema,
                        'optimizer': None if final_epoch else optimizer.state_dict()}

            # Save last, best and delete
            torch.save(ckpt, last)
            if (best_fitness == fi) and not final_epoch:
                torch.save(ckpt, best)
            del ckpt

        # end epoch ----------------------------------------------------------------------------------------------------
    # end training

    # Strip optimizers
    n = ('_' if len(opt.name) and not opt.name.isnumeric() else '') + opt.name
    fresults, flast, fbest = 'results%s.txt' % n, wdir + 'last%s.pt' % n, wdir + 'best%s.pt' % n
    for f1, f2 in zip([wdir + 'last.pt', wdir + 'best.pt', 'results.txt'], [flast, fbest, fresults]):
        if os.path.exists(f1):
            os.rename(f1, f2)  # rename
            ispt = f2.endswith('.pt')  # is *.pt
            strip_optimizer(f2) if ispt else None  # strip optimizer
            os.system('gsutil cp %s gs://%s/weights' % (f2, opt.bucket)) if opt.bucket and ispt else None  # upload

    # Finish
    if not opt.evolve:
        plot_results(save_dir=log_dir)  # save as results.png
    print('%g epochs completed in %.3f hours.\n' % (epoch - start_epoch + 1, (time.time() - t0) / 3600))
    dist.destroy_process_group() if device.type != 'cpu' and torch.cuda.device_count() > 1 else None
    torch.cuda.empty_cache()
    return results


if __name__ == '__main__':
    check_git_status()
    parser = argparse.ArgumentParser()
    parser.add_argument('--cfg', type=str, default='models/yolov5s.yaml', help='model.yaml path')
    parser.add_argument('--data', type=str, default='data/coco128.yaml', help='data.yaml path')
    parser.add_argument('--hyp', type=str, default='', help='hyp.yaml path (optional)')
    parser.add_argument('--epochs', type=int, default=300)
    parser.add_argument('--batch-size', type=int, default=16)
    parser.add_argument('--img-size', nargs='+', type=int, default=[640, 640], help='train,test sizes')
    parser.add_argument('--rect', action='store_true', help='rectangular training')
    parser.add_argument('--resume', nargs='?', const = 'get_last', default=False, help='resume from given path/to/last.pt, or most recent run if blank.')
    parser.add_argument('--nosave', action='store_true', help='only save final checkpoint')
    parser.add_argument('--notest', action='store_true', help='only test final epoch')
    parser.add_argument('--noautoanchor', action='store_true', help='disable autoanchor check')
    parser.add_argument('--evolve', action='store_true', help='evolve hyperparameters')
    parser.add_argument('--bucket', type=str, default='', help='gsutil bucket')
    parser.add_argument('--cache-images', action='store_true', help='cache images for faster training')
    parser.add_argument('--weights', type=str, default='', help='initial weights path')
    parser.add_argument('--name', default='', help='renames results.txt to results_name.txt if supplied')
    parser.add_argument('--device', default='', help='cuda device, i.e. 0 or 0,1,2,3 or cpu')
    parser.add_argument('--multi-scale', action='store_true', help='vary img-size +/- 50%%')
    parser.add_argument('--single-cls', action='store_true', help='train as single-class dataset')
    opt = parser.parse_args()
    
    last = get_latest_run() if opt.resume == 'get_last' else opt.resume  # resume from most recent run
    if last and not opt.weights:
        print(f'Resuming training from {last}')
    opt.weights = last if opt.resume and not opt.weights else opt.weights
    opt.cfg = check_file(opt.cfg)  # check file
    opt.data = check_file(opt.data)  # check file
    opt.hyp = check_file(opt.hyp) if opt.hyp else '' # check file
    print(opt)
    opt.img_size.extend([opt.img_size[-1]] * (2 - len(opt.img_size)))  # extend to 2 sizes (train, test)
    device = torch_utils.select_device(opt.device, apex=mixed_precision, batch_size=opt.batch_size)
    if device.type == 'cpu':
        mixed_precision = False

    # Train
    if not opt.evolve:
        tb_writer = SummaryWriter(comment=opt.name)
        if opt.hyp:  # update hyps
            with open(opt.hyp) as f:
                hyp.update(yaml.load(f, Loader=yaml.FullLoader))

        print(f'Beginning training with {hyp}\n\n')
        print('Start Tensorboard with "tensorboard --logdir=runs", view at http://localhost:6006/')
        
        train(hyp)

    # Evolve hyperparameters (optional)
    else:
        tb_writer = None
        opt.notest, opt.nosave = True, True  # only test/save final epoch
        if opt.bucket:
            os.system('gsutil cp gs://%s/evolve.txt .' % opt.bucket)  # download evolve.txt if exists

        for _ in range(10):  # generations to evolve
            if os.path.exists('evolve.txt'):  # if evolve.txt exists: select best hyps and mutate
                # Select parent(s)
                parent = 'single'  # parent selection method: 'single' or 'weighted'
                x = np.loadtxt('evolve.txt', ndmin=2)
                n = min(5, len(x))  # number of previous results to consider
                x = x[np.argsort(-fitness(x))][:n]  # top n mutations
                w = fitness(x) - fitness(x).min()  # weights
                if parent == 'single' or len(x) == 1:
                    # x = x[random.randint(0, n - 1)]  # random selection
                    x = x[random.choices(range(n), weights=w)[0]]  # weighted selection
                elif parent == 'weighted':
                    x = (x * w.reshape(n, 1)).sum(0) / w.sum()  # weighted combination

                # Mutate
                mp, s = 0.9, 0.2  # mutation probability, sigma
                npr = np.random
                npr.seed(int(time.time()))
                g = np.array([1, 1, 1, 1, 1, 1, 1, 0, .1, 1, 0, 1, 1, 1, 1, 1, 1, 1])  # gains
                ng = len(g)
                v = np.ones(ng)
                while all(v == 1):  # mutate until a change occurs (prevent duplicates)
                    v = (g * (npr.random(ng) < mp) * npr.randn(ng) * npr.random() * s + 1).clip(0.3, 3.0)
                for i, k in enumerate(hyp.keys()):  # plt.hist(v.ravel(), 300)
                    hyp[k] = x[i + 7] * v[i]  # mutate

            # Clip to limits
            keys = ['lr0', 'iou_t', 'momentum', 'weight_decay', 'hsv_s', 'hsv_v', 'translate', 'scale', 'fl_gamma']
            limits = [(1e-5, 1e-2), (0.00, 0.70), (0.60, 0.98), (0, 0.001), (0, .9), (0, .9), (0, .9), (0, .9), (0, 3)]
            for k, v in zip(keys, limits):
                hyp[k] = np.clip(hyp[k], v[0], v[1])

            # Train mutation
            results = train(hyp.copy())

            # Write mutation results
            print_mutation(hyp, results, opt.bucket)

            # Plot results
            # plot_evolution_results(hyp)<|MERGE_RESOLUTION|>--- conflicted
+++ resolved
@@ -102,7 +102,7 @@
     # Scheduler https://arxiv.org/pdf/1812.01187.pdf
     lf = lambda x: (((1 + math.cos(x * math.pi / epochs)) / 2) ** 1.0) * 0.9 + 0.1  # cosine
     scheduler = lr_scheduler.LambdaLR(optimizer, lr_lambda=lf)
-    # plot_lr_scheduler(optimizer, scheduler, epochs)
+    plot_lr_scheduler(optimizer, scheduler, epochs, save_dir=log_dir)
 
     # Load Model
     google_utils.attempt_download(weights)
@@ -144,16 +144,7 @@
     if mixed_precision:
         model, optimizer = amp.initialize(model, optimizer, opt_level='O1', verbosity=0)
 
-<<<<<<< HEAD
-
-    scheduler.last_epoch = start_epoch - 1  # do not move
-    # https://discuss.pytorch.org/t/a-problem-occured-when-resuming-an-optimizer/28822
-    plot_lr_scheduler(optimizer, scheduler, epochs, save_dir=log_dir)
-
-    # Initialize distributed training
-=======
     # Distributed training
->>>>>>> 16f68344
     if device.type != 'cpu' and torch.cuda.device_count() > 1 and torch.distributed.is_available():
         dist.init_process_group(backend='nccl',  # distributed backend
                                 init_method='tcp://127.0.0.1:9999',  # init method
